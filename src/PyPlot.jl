--- conflicted
+++ resolved
@@ -156,15 +156,9 @@
     global const Gcf = pyimport("matplotlib._pylab_helpers")["Gcf"]
     global const drew_something = [false]
     global const orig_draw = plt["draw_if_interactive"]
-
-<<<<<<< HEAD
     global const orig_gcf = plt["gcf"]
     global const orig_figure = plt["figure"]
-=======
-    global const orig_gcf = pltm["gcf"]
-    global const orig_figure = pltm["figure"]
-    global const orig_show = pltm["show"]
->>>>>>> 6f97032c
+    global const orig_show = plt["show"]
 
     if isdefined(Main, :IJulia) && Main.IJulia.inited
         Main.IJulia.push_preexecute_hook(force_new_fig)
