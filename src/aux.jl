#!/usr/bin/env julia
# File: aux.jl
# Author: Junfeng Li <li424@mcmaster.ca>
# Description:
# Created: December 08, 2012

<<<<<<< HEAD

# ipython daemon
function start_daemon()
    if fork() == 0
        run(`daemon --name=ipython $PYPLOT_JL_HOME/ipython.py`)
        sleep(5)
        exec(`daemon --name=pyplot $PYPLOT_JL_HOME/eval.py`)
    end
end

function stop_daemon()
    run(`daemon --name=ipython --stop`)
    run(`daemon --name=pyplot --stop`)
end

function restart_daemon()
    run(`daemon --name=ipython --restart`)
    run(`daemon --name=pyplot --restart`)
=======
## start pyplot backend
function start_pyplot()
    # start ipython kernel and ZMQ server
    if fork() == 0
        exec(`daemon --name=pyplot_exec $PYPLOT_JL_HOME/exec.py`)
    end
end

function stop_pyplot()
    run(`daemon --name-pyplot_exec --stop`)
end

function restart_pyplot()
    run(`daemon --name-pyplot_exec --restart`)
end

## send matplotlib code
require("ZMQ")
using ZMQ

global ctx, socket

function start_socket()
    global ctx = ZMQContext(1)
    global socket = ZMQSocket(ctx, ZMQ_REQ)
    ZMQ.connect(socket, "tcp://localhost:1989")
end

function stop_socket()
    ZMQ.close(socket)
    ZMQ.close(ctx)
end

function restart_socket()
    stop_socket()
    start_socket()
>>>>>>> ef1f0571
end

## send commands
function mrun(cmd::String)
    ZMQ.send(socket, ZMQMessage(cmd))
    msg = ZMQ.recv(socket)
    Nothing
end<|MERGE_RESOLUTION|>--- conflicted
+++ resolved
@@ -4,9 +4,7 @@
 # Description:
 # Created: December 08, 2012
 
-<<<<<<< HEAD
-
-# ipython daemon
+# daemon
 function start_daemon()
     if fork() == 0
         run(`daemon --name=ipython $PYPLOT_JL_HOME/ipython.py`)
@@ -23,21 +21,6 @@
 function restart_daemon()
     run(`daemon --name=ipython --restart`)
     run(`daemon --name=pyplot --restart`)
-=======
-## start pyplot backend
-function start_pyplot()
-    # start ipython kernel and ZMQ server
-    if fork() == 0
-        exec(`daemon --name=pyplot_exec $PYPLOT_JL_HOME/exec.py`)
-    end
-end
-
-function stop_pyplot()
-    run(`daemon --name-pyplot_exec --stop`)
-end
-
-function restart_pyplot()
-    run(`daemon --name-pyplot_exec --restart`)
 end
 
 ## send matplotlib code
@@ -60,12 +43,13 @@
 function restart_socket()
     stop_socket()
     start_socket()
->>>>>>> ef1f0571
 end
 
 ## send commands
 function mrun(cmd::String)
     ZMQ.send(socket, ZMQMessage(cmd))
     msg = ZMQ.recv(socket)
-    Nothing
+    if DEBUG
+        println(cmd)
+    end
 end